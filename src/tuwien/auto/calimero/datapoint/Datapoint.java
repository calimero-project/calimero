--- conflicted
+++ resolved
@@ -1,10 +1,6 @@
 /*
     Calimero 2 - A library for KNX network access
-<<<<<<< HEAD
-    Copyright (c) 2006, 2014 B. Malinowsky
-=======
     Copyright (c) 2006, 2015 B. Malinowsky
->>>>>>> 4ce9a80f
 
     This program is free software; you can redistribute it and/or modify
     it under the terms of the GNU General Public License as published by
@@ -92,10 +88,6 @@
 
 	/**
 	 * Creates a new datapoint with a name and specifies state/command based semantics.
-<<<<<<< HEAD
-=======
-	 * <p>
->>>>>>> 4ce9a80f
 	 *
 	 * @param main the group address used to identify this datapoint
 	 * @param name user defined datapoint name
@@ -221,10 +213,6 @@
 
 	/**
 	 * Sets the priority used for KNX messages of this datapoint.
-<<<<<<< HEAD
-=======
-	 * <p>
->>>>>>> 4ce9a80f
 	 *
 	 * @param p the new priority to assign
 	 */
@@ -288,10 +276,6 @@
 
 	/**
 	 * Saves this datapoint in XML format to the supplied XML writer.
-<<<<<<< HEAD
-=======
-	 * <p>
->>>>>>> 4ce9a80f
 	 *
 	 * @param w a XML writer
 	 * @throws KNXMLException on error saving this datapoint
