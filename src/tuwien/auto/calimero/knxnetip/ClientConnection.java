--- conflicted
+++ resolved
@@ -180,13 +180,8 @@
 			logger.error("communication failure on connect", e);
 			if (local.getAddress().isLoopbackAddress())
 				logger.warn("local endpoint uses loopback address ({}), try with a different IP address",
-<<<<<<< HEAD
 						local.getAddress());
-			throw new KNXException("connecting from " + localEP + " to " + serverCtrlEP + ": " + e.getMessage());
-=======
-						localEP.getAddress());
 			throw new KNXException("connecting from " + local + " to " + serverCtrlEP + ": " + e.getMessage());
->>>>>>> 0ffc2809
 		}
 
 		logger.debug("wait for connect response from " + ctrlEndpt + " ...");
