/*
    Calimero 2 - A library for KNX network access
    Copyright (c) 2006, 2022 B. Malinowsky

    This program is free software; you can redistribute it and/or modify
    it under the terms of the GNU General Public License as published by
    the Free Software Foundation; either version 2 of the License, or
    (at your option) any later version.

    This program is distributed in the hope that it will be useful,
    but WITHOUT ANY WARRANTY; without even the implied warranty of
    MERCHANTABILITY or FITNESS FOR A PARTICULAR PURPOSE. See the
    GNU General Public License for more details.

    You should have received a copy of the GNU General Public License
    along with this program; if not, write to the Free Software
    Foundation, Inc., 59 Temple Place, Suite 330, Boston, MA  02111-1307  USA

    Linking this library statically or dynamically with other modules is
    making a combined work based on this library. Thus, the terms and
    conditions of the GNU General Public License cover the whole
    combination.

    As a special exception, the copyright holders of this library give you
    permission to link this library with independent modules to produce an
    executable, regardless of the license terms of these independent
    modules, and to copy and distribute the resulting executable under terms
    of your choice, provided that you also meet, for each linked independent
    module, the terms and conditions of the license of that module. An
    independent module is a module which is not derived from or based on
    this library. If you modify this library, you may extend this exception
    to your version of the library, but you are not obligated to do so. If
    you do not wish to do so, delete this exception statement from your
    version.
*/

package tuwien.auto.calimero.process;

import static org.junit.jupiter.api.Assertions.assertEquals;
import static org.junit.jupiter.api.Assertions.assertFalse;
import static org.junit.jupiter.api.Assertions.assertThrows;
import static org.junit.jupiter.api.Assertions.assertTrue;
import static org.junit.jupiter.api.Assertions.fail;

import java.time.Duration;
import java.time.LocalTime;
import java.util.ArrayList;
import java.util.Collections;
import java.util.List;
import java.util.concurrent.Callable;
import java.util.concurrent.ExecutionException;

import org.junit.jupiter.api.AfterEach;
import org.junit.jupiter.api.BeforeEach;
import org.junit.jupiter.api.Test;
import org.junit.jupiter.api.parallel.ResourceLock;

import tag.KnxnetIP;
import tuwien.auto.calimero.DetachEvent;
import tuwien.auto.calimero.GroupAddress;
import tuwien.auto.calimero.KNXException;
import tuwien.auto.calimero.KNXFormatException;
import tuwien.auto.calimero.KNXIllegalArgumentException;
import tuwien.auto.calimero.KNXTimeoutException;
import tuwien.auto.calimero.Priority;
import tuwien.auto.calimero.Util;
import tuwien.auto.calimero.datapoint.Datapoint;
import tuwien.auto.calimero.datapoint.StateDP;
import tuwien.auto.calimero.dptxlator.DPTXlator2ByteFloat;
import tuwien.auto.calimero.dptxlator.DPTXlator4ByteFloat;
import tuwien.auto.calimero.dptxlator.DPTXlator8BitUnsigned;
import tuwien.auto.calimero.dptxlator.DPTXlatorString;
import tuwien.auto.calimero.internal.Executor;
import tuwien.auto.calimero.link.KNXNetworkLink;
import tuwien.auto.calimero.link.KNXNetworkLinkIP;
import tuwien.auto.calimero.link.medium.TPSettings;

@KnxnetIP
@ResourceLock("calimero.datapoint")
class ProcessCommunicatorTest {
	private ProcessCommunicator pc;
	private ProcessCommunicator pc2;
	private KNXNetworkLink link;

	private final GroupAddress dpBool;
	private final GroupAddress dpBool2;
	private final GroupAddress dpControl;
	private final GroupAddress dpUnsigned1;
	private final GroupAddress dpString;
	private final GroupAddress dpFloat2;
	private final GroupAddress dpFloat4;

	private final String dpStringValue = "Hello KNX!";

	ProcessCommunicatorTest() throws KNXFormatException {
		dpBool = new GroupAddress("1/0/1");
		dpBool2 = new GroupAddress("1/0/11");
		dpControl = new GroupAddress("1/0/2");
		dpUnsigned1 = new GroupAddress("1/0/3");
		dpString = new GroupAddress("1/0/5");
		dpFloat2 = new GroupAddress("1/0/6");
		dpFloat4 = new GroupAddress("1/0/7");
	}

	@BeforeEach
	void init() throws Exception {
		link = KNXNetworkLinkIP.newTunnelingLink(Util.getLocalHost(), Util.getServer(), false, new TPSettings());
		pc = new ProcessCommunicatorImpl(link);
		pc2 = new ProcessCommunicatorImpl(link);
	}

	@AfterEach
	void tearDown() throws Exception {
		if (pc != null)
			pc.detach();
		if (pc2 != null)
			pc2.detach();
		if (link != null)
			link.close();
	}

	@Test
	void setResponseTimeout() {
		final var two = Duration.ofSeconds(2);
		pc.responseTimeout(two);
		assertEquals(two, pc.responseTimeout());
		assertThrows(KNXIllegalArgumentException.class, () -> pc.responseTimeout(Duration.ZERO));
		assertEquals(two, pc.responseTimeout());

		final var five = Duration.ofSeconds(5);
		pc.responseTimeout(five);
		assertEquals(five, pc.responseTimeout());
	}

	@Test
	void defaultResponseTimeout() {
		// test for correct standard timeout
		assertEquals(5, pc.responseTimeout().toSeconds());
	}

	@Test
	void setPriority() {
		pc.setPriority(Priority.SYSTEM);
		assertEquals(Priority.SYSTEM, pc.getPriority());

		pc.setPriority(Priority.LOW);
		assertEquals(Priority.LOW, pc.getPriority());
	}

	@Test
	void getPriority() {
		// test for default priority
		assertEquals(Priority.LOW, pc.getPriority());
	}

	@Test
	void addProcessListener() {
		final ProcessListener l = new ProcessListener() {
			@Override
			public void groupReadRequest(final ProcessEvent e) {}

			@Override
			public void groupReadResponse(final ProcessEvent e) {}

			@Override
			public void groupWrite(final ProcessEvent e) {}

			@Override
			public void detached(final DetachEvent e) {}
		};
		pc.addProcessListener(l);
		pc.removeProcessListener(l);

		pc.addProcessListener(l);
		pc.addProcessListener(l);
	}

	@Test
	void removeProcessListener() {
		final ProcessListener l = new ProcessListener() {
			@Override
			public void groupReadRequest(final ProcessEvent e) {}

			@Override
			public void groupReadResponse(final ProcessEvent e) {}

			@Override
			public void groupWrite(final ProcessEvent e) {}

			@Override
			public void detached(final DetachEvent e) {}
		};
		pc.removeProcessListener(l);
		pc.addProcessListener(l);
		pc.removeProcessListener(l);
		pc.removeProcessListener(l);
	}

	@Test
	void readBool() throws KNXException, InterruptedException {
		// test concurrent read, needs breakpoints in waitForResponse method
		// useful to see behavior when more than one indication is in the queue

		// read from same address
		// if we are testing with a virtual network make sure we have some value set
		pc.write(dpBool, true);

		final Runnable task = () -> {
			try {
				pc2.readBool(dpBool);
			}
			catch (KNXException | InterruptedException e) {
				fail(Thread.currentThread().getName() + ": read bool");
			}
		};
		Executor.execute(task, "testReadBool Concurrent 1");
		pc.readBool(dpBool);

		// read from different address
		// if we are testing with a virtual network make sure we have some value set
		pc.write(dpBool2, false);
		Executor.execute(task, "testReadBool Concurrent 2");
		pc.readBool(dpBool2);

		// read from different address using same process communicator
		final Runnable task2 = () -> {
			try {
				pc.readBool(dpBool);
			}
			catch (KNXException | InterruptedException e) {
				fail(Thread.currentThread().getName() + ": " + e);
			}
		};
		Executor.execute(task2, "testReadBool Concurrent 3");
		pc.readBool(dpBool2);
	}

	@Test
	void writeGroupAddressBoolean() throws KNXException, InterruptedException {
		// read from same address
		// if we are testing with a virtual network make sure we have some value set
		pc.write(dpBool, true);
		Thread.sleep(100);
		assertTrue(pc.readBool(dpBool));
		pc.write(dpBool, false);
		Thread.sleep(100);
		assertFalse(pc.readBool(dpBool));
	}

	@Test
	void readUnsigned() throws KNXException, InterruptedException {
		// read from same address
		pc.readUnsigned(dpUnsigned1, ProcessCommunication.SCALING);
	}

	@Test
	void writeGroupAddressIntString() throws KNXException, InterruptedException {
		final int v = 80;
		pc.write(dpUnsigned1, v, ProcessCommunication.SCALING);
		Thread.sleep(100);
		final int i = pc.readUnsigned(dpUnsigned1, ProcessCommunication.SCALING);
		assertEquals(v, i);
	}

	@Test
	void readControl() throws KNXException, InterruptedException {
		pc.readControl(dpControl);
	}

	@Test
	void writeGroupAddressBooleanInt() throws KNXException {
		final GroupAddress addr = new GroupAddress(1, 0, 1);
		pc.write(addr, true, 4);
	}

	@Test
	void readFloat() throws KNXException, InterruptedException {
		final double f2 = pc.readFloat(dpFloat2);
		new DPTXlator2ByteFloat(DPTXlator2ByteFloat.DPT_RAIN_AMOUNT).setValue(f2);
		final double f4 = pc.readFloat(dpFloat4);
		new DPTXlator4ByteFloat(DPTXlator4ByteFloat.DPT_TEMPERATURE_DIFFERENCE).setValue((float) f4);
	}

	@Test
	void writeFloatingPoint() throws KNXException {
		final float f = (float) 0.01;
		pc.write(dpFloat2, f, false);
		pc.write(dpFloat4, f, true);
	}

	@Test
	void readString() throws KNXException, InterruptedException {
		final String s = pc.readString(dpString);
		assertTrue(s.length() > 0);
		assertEquals(dpStringValue, s);
	}

	@Test
	void writeGroupAddressString() throws KNXException, InterruptedException {
		pc.write(dpString, "test");
		pc.write(dpString, "test2");
		Thread.sleep(100);
		assertEquals("test2", pc.readString(dpString));
		pc.write(dpString, dpStringValue);
	}

	@Test
	void read() throws KNXException, InterruptedException {
		final Datapoint dp = new StateDP(dpString, "test datapoint");
		dp.setDPT(0, DPTXlatorString.DPT_STRING_8859_1.getID());
		final String res = pc2.read(dp);
		assertTrue(res.length() > 0);
	}

	@Test
<<<<<<< HEAD
	void testConcurrentRead() throws InterruptedException, ExecutionException
	{
=======
	void concurrentRead() throws InterruptedException, ExecutionException {
>>>>>>> dd405444
		final Datapoint dp = new StateDP(dpString, "test datapoint");
		dp.setDPT(0, DPTXlatorString.DPT_STRING_8859_1.getID());

		final Callable<Integer> task = () -> pc2.read(dp).length() > 0 ? 1 : 0;
		final var tasks = Collections.nCopies(10, task);
<<<<<<< HEAD
		final var all = Executor.scheduledExecutor().invokeAll(tasks);
=======
		final var all = Executor.executor().invokeAll(tasks);
>>>>>>> dd405444
		int count = 0;
		for (final var f : all)
			count += f.get();
		assertEquals(tasks.size(), count);
	}

	@Test
<<<<<<< HEAD
	void testConcurrentRead2() throws KNXException, InterruptedException, ExecutionException
	{
=======
	void concurrentRead2() throws KNXException, InterruptedException, ExecutionException {
>>>>>>> dd405444
		final boolean b = pc2.readBool(dpBool);
		final double d = pc2.readFloat(dpFloat2);

		final Callable<Integer> task1 = () -> pc2.readBool(dpBool) == b ? 1 : 0;
		final Callable<Integer> task2 = () -> pc2.readFloat(dpFloat2) == d ? 1 : 0;

		final List<Callable<Integer>> tasks = new ArrayList<>();
		tasks.addAll(Collections.nCopies(10, task1));
		tasks.addAll(Collections.nCopies(10, task2));
<<<<<<< HEAD
		final var all = Executor.scheduledExecutor().invokeAll(tasks);
=======
		final var all = Executor.executor().invokeAll(tasks);
>>>>>>> dd405444
		int count = 0;
		for (final var f : all)
			count += f.get();
		assertEquals(tasks.size(), count);
	}

	@Test
<<<<<<< HEAD
	void testConcurrentReadNonExistingDestination() throws InterruptedException
	{
=======
	void concurrentReadNonExistingDestination() throws InterruptedException {
>>>>>>> dd405444
		final LocalTime start = LocalTime.now();

		final Callable<Integer> task = () -> pc2.readBool(new GroupAddress(7, 7, 7)) ? 1 : 1;
		final var tasks = Collections.nCopies(5, task);
<<<<<<< HEAD
		final var all = Executor.scheduledExecutor().invokeAll(tasks);
=======
		final var all = Executor.executor().invokeAll(tasks);
>>>>>>> dd405444
		for (final var f : all) {
			final var t = assertThrows(ExecutionException.class, f::get);
			assertEquals(KNXTimeoutException.class, t.getCause().getClass());
		}

		final LocalTime now = LocalTime.now();
		final var timeout = pc2.responseTimeout();
		assertTrue(now.isAfter(start.plus(timeout)));
		assertTrue(now.isBefore(start.plus(timeout).plusSeconds(2)));
	}

	@Test
	void writeDatapointString() throws KNXException {
		final Datapoint dp = new StateDP(dpUnsigned1, "test datapoint");
		dp.setDPT(0, DPTXlator8BitUnsigned.DPT_PERCENT_U8.getID());
		pc2.write(dp, "80");
	}

	@Test
	void detach() {
		final KNXNetworkLink ret = pc.detach();
		assertEquals(link, ret);
	}
}<|MERGE_RESOLUTION|>--- conflicted
+++ resolved
@@ -313,22 +313,13 @@
 	}
 
 	@Test
-<<<<<<< HEAD
-	void testConcurrentRead() throws InterruptedException, ExecutionException
-	{
-=======
 	void concurrentRead() throws InterruptedException, ExecutionException {
->>>>>>> dd405444
 		final Datapoint dp = new StateDP(dpString, "test datapoint");
 		dp.setDPT(0, DPTXlatorString.DPT_STRING_8859_1.getID());
 
 		final Callable<Integer> task = () -> pc2.read(dp).length() > 0 ? 1 : 0;
 		final var tasks = Collections.nCopies(10, task);
-<<<<<<< HEAD
 		final var all = Executor.scheduledExecutor().invokeAll(tasks);
-=======
-		final var all = Executor.executor().invokeAll(tasks);
->>>>>>> dd405444
 		int count = 0;
 		for (final var f : all)
 			count += f.get();
@@ -336,12 +327,7 @@
 	}
 
 	@Test
-<<<<<<< HEAD
-	void testConcurrentRead2() throws KNXException, InterruptedException, ExecutionException
-	{
-=======
 	void concurrentRead2() throws KNXException, InterruptedException, ExecutionException {
->>>>>>> dd405444
 		final boolean b = pc2.readBool(dpBool);
 		final double d = pc2.readFloat(dpFloat2);
 
@@ -351,11 +337,7 @@
 		final List<Callable<Integer>> tasks = new ArrayList<>();
 		tasks.addAll(Collections.nCopies(10, task1));
 		tasks.addAll(Collections.nCopies(10, task2));
-<<<<<<< HEAD
 		final var all = Executor.scheduledExecutor().invokeAll(tasks);
-=======
-		final var all = Executor.executor().invokeAll(tasks);
->>>>>>> dd405444
 		int count = 0;
 		for (final var f : all)
 			count += f.get();
@@ -363,21 +345,12 @@
 	}
 
 	@Test
-<<<<<<< HEAD
-	void testConcurrentReadNonExistingDestination() throws InterruptedException
-	{
-=======
 	void concurrentReadNonExistingDestination() throws InterruptedException {
->>>>>>> dd405444
 		final LocalTime start = LocalTime.now();
 
 		final Callable<Integer> task = () -> pc2.readBool(new GroupAddress(7, 7, 7)) ? 1 : 1;
 		final var tasks = Collections.nCopies(5, task);
-<<<<<<< HEAD
 		final var all = Executor.scheduledExecutor().invokeAll(tasks);
-=======
-		final var all = Executor.executor().invokeAll(tasks);
->>>>>>> dd405444
 		for (final var f : all) {
 			final var t = assertThrows(ExecutionException.class, f::get);
 			assertEquals(KNXTimeoutException.class, t.getCause().getClass());
