/*
    Calimero 2 - A library for KNX network access
    Copyright (c) 2006, 2022 B. Malinowsky

    This program is free software; you can redistribute it and/or modify
    it under the terms of the GNU General Public License as published by
    the Free Software Foundation; either version 2 of the License, or
    (at your option) any later version.

    This program is distributed in the hope that it will be useful,
    but WITHOUT ANY WARRANTY; without even the implied warranty of
    MERCHANTABILITY or FITNESS FOR A PARTICULAR PURPOSE. See the
    GNU General Public License for more details.

    You should have received a copy of the GNU General Public License
    along with this program; if not, write to the Free Software
    Foundation, Inc., 59 Temple Place, Suite 330, Boston, MA  02111-1307  USA

    Linking this library statically or dynamically with other modules is
    making a combined work based on this library. Thus, the terms and
    conditions of the GNU General Public License cover the whole
    combination.

    As a special exception, the copyright holders of this library give you
    permission to link this library with independent modules to produce an
    executable, regardless of the license terms of these independent
    modules, and to copy and distribute the resulting executable under terms
    of your choice, provided that you also meet, for each linked independent
    module, the terms and conditions of the license of that module. An
    independent module is a module which is not derived from or based on
    this library. If you modify this library, you may extend this exception
    to your version of the library, but you are not obligated to do so. If
    you do not wish to do so, delete this exception statement from your
    version.
*/

package tuwien.auto.calimero.mgmt;

import static org.junit.jupiter.api.Assertions.assertEquals;
import static org.junit.jupiter.api.Assertions.assertFalse;
import static org.junit.jupiter.api.Assertions.assertNotNull;
import static org.junit.jupiter.api.Assertions.assertNotSame;
import static org.junit.jupiter.api.Assertions.assertThrows;
import static org.junit.jupiter.api.Assertions.assertTrue;
import static org.junit.jupiter.api.Assertions.fail;

import java.util.List;
import java.util.Vector;
import java.util.concurrent.ArrayBlockingQueue;
import java.util.concurrent.BlockingQueue;
import java.util.concurrent.ExecutionException;
import java.util.concurrent.TimeUnit;

import org.junit.jupiter.api.AfterEach;
import org.junit.jupiter.api.BeforeEach;
import org.junit.jupiter.api.Test;

import tag.KnxnetIP;
import tag.KnxnetIPSequential;
import tuwien.auto.calimero.CloseEvent;
import tuwien.auto.calimero.DetachEvent;
import tuwien.auto.calimero.FrameEvent;
import tuwien.auto.calimero.GroupAddress;
import tuwien.auto.calimero.IndividualAddress;
import tuwien.auto.calimero.KNXIllegalArgumentException;
import tuwien.auto.calimero.KNXTimeoutException;
import tuwien.auto.calimero.Priority;
import tuwien.auto.calimero.Util;
import tuwien.auto.calimero.cemi.CEMI;
import tuwien.auto.calimero.cemi.CEMILData;
import tuwien.auto.calimero.internal.Executor;
import tuwien.auto.calimero.knxnetip.Debug;
import tuwien.auto.calimero.link.KNXLinkClosedException;
import tuwien.auto.calimero.link.KNXNetworkLink;
import tuwien.auto.calimero.link.KNXNetworkLinkIP;
import tuwien.auto.calimero.link.medium.TPSettings;


@KnxnetIP
class TransportLayerImplTest
{
	private KNXNetworkLink nl;
	private TransportLayer tl;
	private TLListener ltl;
	private Destination dco;
	private Destination dcl;
	private final Priority p = Priority.NORMAL;

	// device descriptor read
	private final int devDescRead = 0x300;
	private final byte[] tsduDescRead = new byte[] { (byte) (devDescRead >> 8), (byte) (devDescRead | 0) };

	private final class TLListener implements TransportListener
	{
		final BlockingQueue<CEMI> broad = new ArrayBlockingQueue<>(100);
		final BlockingQueue<CEMI> conn = new ArrayBlockingQueue<>(10);
		final BlockingQueue<CEMI> ind = new ArrayBlockingQueue<>(10);
		final List<CEMI> group = new Vector<>();
		final List<Destination> dis = new Vector<>();
		volatile boolean closed;
		volatile boolean detached;

		@Override
		public void broadcast(final FrameEvent e)
		{
			assertNotNull(e, "broadcast frame event");
			broad.add(e.getFrame());
			final CEMILData f = (CEMILData) e.getFrame();
			assertEquals(GroupAddress.Broadcast, f.getDestination());
			Debug.printLData("broadcast: ", f);
		}

		@Override
		public void dataConnected(final FrameEvent e)
		{
			assertNotNull(e, "data-connected frame event");
			conn.add(e.getFrame());
			final CEMILData f = (CEMILData) e.getFrame();
			Debug.printLData("data connected: ", f);
		}

		@Override
		public void dataIndividual(final FrameEvent e)
		{
			assertNotNull(e, "data-individual frame event");
			ind.add(e.getFrame());
			final CEMILData f = (CEMILData) e.getFrame();
			assertTrue(f.getDestination() instanceof IndividualAddress);
			Debug.printLData("data individual: ", f);
		}

		@Override
		public void disconnected(final Destination d)
		{
			assertNotNull(d, "disconnected");
			dis.add(d);
		}

		@Override
		public void group(final FrameEvent e)
		{
			assertNotNull(e, "group frame event");
			group.add(e.getFrame());
			final CEMILData f = (CEMILData) e.getFrame();
			assertTrue(f.getDestination() instanceof GroupAddress);
			Debug.printLData("group data: ", f);
		}

		@Override
		public void linkClosed(final CloseEvent e)
		{
			assertNotNull(e, "link closed event");
			assertEquals(nl, e.getSource());
			if (closed)
				fail("already closed");
			closed = true;
		}

		@Override
		public void detached(final DetachEvent e)
		{
			detached = true;
		}
	};

	@BeforeEach
	void init() throws Exception
	{
		nl = KNXNetworkLinkIP.newTunnelingLink(Util.getLocalHost(), Util.getServer(), false, new TPSettings());
		tl = new TransportLayerImpl(nl);
		ltl = new TLListener();
		tl.addTransportListener(ltl);
		dco = tl.createDestination(Util.getKnxDeviceCO(), true);
		dcl = tl.createDestination(Util.getKnxDevice(), false);
	}

	@AfterEach
	void tearDown() throws Exception
	{
		if (tl != null) {
			tl.detach();
		}
		if (nl != null)
			nl.close();
	}

	@Test
	void transportLayerImpl()
	{
		nl.close();
		try {
			new TransportLayerImpl(nl);
			fail("link closed");
		}
		catch (final KNXLinkClosedException e) {}
	}

	@Test
	void addEventListener()
	{
		tl.addTransportListener(new TLListener());
		tl.addTransportListener(ltl);
	}

	@Test
	@KnxnetIPSequential
	void broadcast() throws KNXTimeoutException, KNXLinkClosedException, InterruptedException
	{
		final int indAddrRead = 0x0100;

		final byte[] tsdu = new byte[] { (byte) (indAddrRead >> 8), (byte) indAddrRead };
		tl.broadcast(false, Priority.SYSTEM, tsdu);
		final CEMILData ldata = (CEMILData) ltl.broad.poll(3, TimeUnit.SECONDS);
		assertNotNull(ldata, "no broadcast received");
	}

	@Test
	void connect() throws KNXTimeoutException, KNXLinkClosedException
	{
		tl.connect(dco);
		tl.connect(dco);

		tl.connect(dcl);

		final TransportLayer tl2 = new TransportLayerImpl(nl);
		final Destination d2 = tl2.createDestination(new IndividualAddress(3, 1, 1), true);
		try {
			tl.connect(d2);
			fail("not owning destination");
		}
		catch (final KNXIllegalArgumentException e) {}
	}

	@Test
	void createDestinationIndividualAddressBoolean()
	{
		assertTrue(dco.isConnectionOriented());
		assertEquals(Util.getKnxDeviceCO(), dco.getAddress());
		dco.destroy();
		final Destination d = tl.createDestination(Util.getRouterAddress(), true);
		assertNotSame(dco, d);
		assertEquals(Util.getRouterAddress(), d.getAddress());
	}

	@Test
	void createDestinationIndividualAddressBooleanBooleanBoolean()
	{
		Destination d;
		try {
			d = tl.createDestination(Util.getKnxDeviceCO(), true, false, true);
			fail("already created");
		}
		catch (final KNXIllegalArgumentException e) {}

		d = tl.createDestination(new IndividualAddress(3, 2, 1), true, false, true);
		assertTrue(d.isConnectionOriented());
		assertEquals(new IndividualAddress(3, 2, 1), d.getAddress());
		assertFalse(d.isKeepAlive());
		assertTrue(d.isVerifyMode());
	}

	@Test
	void detach() throws KNXLinkClosedException
	{
		assertFalse(ltl.detached);
		tl.detach();
		assertTrue(ltl.detached);
		ltl.detached = false;
		tl.detach();
		assertFalse(ltl.detached);

		final TransportLayer tl2 = new TransportLayerImpl(nl);
		final TLListener l2 = new TLListener();
		tl2.addTransportListener(l2);
		assertFalse(l2.detached);
		tl2.detach();
		assertTrue(l2.detached);
		l2.detached = false;
		tl2.detach();
		assertFalse(l2.detached);
	}

	@Test
	void detach2() throws KNXTimeoutException, KNXLinkClosedException
	{
		tl.detach();
		tl.detach();
		try {
			tl.sendData(new IndividualAddress(4, 4, 4), p, new byte[] { 0, 0 });
			fail("we are detached");
		}
		catch (final IllegalStateException e) {}
		try {
			tl.connect(dco);
			fail("we are detached");
		}
		catch (final IllegalStateException e) {}
		try {
			tl.createDestination(new IndividualAddress(5, 5, 5), false, false, false);
			fail("we are detached");
		}
		catch (final IllegalStateException e) {}
	}

	@Test
	void detach3()
	{
		nl.close();
		tl.detach();
	}

	@Test
	void disconnect() throws KNXLinkClosedException, KNXTimeoutException
	{
		tl.disconnect(dco);
		tl.disconnect(dco);
		tl.disconnect(dcl);
		assertFalse(ltl.dis.contains(dcl));

		assertFalse(ltl.dis.contains(dco));
		tl.connect(dco);
		assertFalse(ltl.dis.contains(dco));
		tl.disconnect(dco);
		assertTrue(ltl.dis.contains(dco));
		ltl.dis.clear();
		tl.disconnect(dco);
		assertFalse(ltl.dis.contains(dco));
		tl.disconnect(dcl);

		final TransportLayer tl2 = new TransportLayerImpl(nl);
		final Destination d2 = tl2.createDestination(new IndividualAddress(3, 1, 1), true);
		tl2.connect(d2);
		try {
			tl.disconnect(d2);
			fail("not the owner of destination");
		}
		catch (final KNXIllegalArgumentException e) {}
		d2.destroy();
	}

	@Test
	void getName()
	{
		String n = tl.getName();
		assertTrue(n.indexOf(nl.getName()) > -1);
		assertTrue(n.indexOf("TL") > -1);
		tl.detach();
		n = tl.getName();
		assertNotNull(n);
		assertTrue(n.indexOf("TL") > -1);
	}

	@Test
	void removeEventListener()
	{
		tl.removeTransportListener(ltl);
		tl.removeTransportListener(ltl);
		// should do nothing
		tl.removeTransportListener(new TLListener());
	}

	@Test
	void sendDataDestinationPriorityByteArray()
		throws KNXDisconnectException, KNXLinkClosedException, InterruptedException
	{
		tl.sendData(dco, p, tsduDescRead);
		assertNotNull(ltl.conn.poll(3, TimeUnit.SECONDS));
		// second time
		tl.sendData(dco, p, tsduDescRead);
		assertNotNull(ltl.conn.poll(3, TimeUnit.SECONDS));
		tl.disconnect(dco);

		final TransportLayer tl2 = new TransportLayerImpl(nl);
		final Destination d2 = tl2.createDestination(new IndividualAddress(3, 1, 1), true);
		try {
			tl.sendData(d2, p, tsduDescRead);
			fail("not owning destination");
		}
		catch (final KNXIllegalArgumentException e) {}
	}

	@Test
	void sendDataNonExistingAddress()
		throws KNXLinkClosedException, InterruptedException
	{
		// not existing device address
		final Destination dunknown = tl.createDestination(Util.getNonExistingKnxDevice(), true);
		try {
			tl.sendData(dunknown, p, tsduDescRead);
			tl.disconnect(dunknown);
			fail("destination should been disconnected");
		}
		catch (final KNXDisconnectException e) {}
		Thread.sleep(100);
		assertTrue(ltl.conn.size() == 0);
	}

	@Test
<<<<<<< HEAD
	void testSendDataDetach() throws InterruptedException, ExecutionException
	{
		Executor.scheduledExecutor().schedule((Runnable) tl::detach, 0, TimeUnit.SECONDS).get();
=======
	void sendDataDetach() throws InterruptedException, ExecutionException
	{
		Executor.executor().submit((Runnable) tl::detach).get();
>>>>>>> dd405444
		assertThrows(IllegalStateException.class, () -> tl.sendData(dco, p, tsduDescRead));
		// for TL listener to process remaining indications
		Thread.sleep(500);
	}

	@Test
	void sendDataLinkClose()
		throws KNXLinkClosedException, KNXDisconnectException, InterruptedException
	{
		// do a link closed while waiting for L4 response
		tl.sendData(dco, p, tsduDescRead);
		Thread.sleep(10);
		nl.close();
	}

	@Test
	void sendDataKNXAddressPriorityByteArray()
		throws KNXTimeoutException, KNXLinkClosedException, InterruptedException
	{
		final int propRead = 0x03D5;

		// read pid max_apdu_length
		final byte[] tsdu = new byte[] { (byte) (propRead >> 8), (byte) propRead, 0, 56, 0x10, 1, };
		tl.sendData(Util.getKnxDevice(), p, tsdu);
		final CEMILData ldata = (CEMILData) ltl.ind.poll(3, TimeUnit.SECONDS);
		assertNotNull(ldata, "no property response received");
	}

	@Test
	void destroyDestination() {
		tl.destroyDestination(dco);
	}
}<|MERGE_RESOLUTION|>--- conflicted
+++ resolved
@@ -396,15 +396,9 @@
 	}
 
 	@Test
-<<<<<<< HEAD
-	void testSendDataDetach() throws InterruptedException, ExecutionException
+	void sendDataDetach() throws InterruptedException, ExecutionException
 	{
 		Executor.scheduledExecutor().schedule((Runnable) tl::detach, 0, TimeUnit.SECONDS).get();
-=======
-	void sendDataDetach() throws InterruptedException, ExecutionException
-	{
-		Executor.executor().submit((Runnable) tl::detach).get();
->>>>>>> dd405444
 		assertThrows(IllegalStateException.class, () -> tl.sendData(dco, p, tsduDescRead));
 		// for TL listener to process remaining indications
 		Thread.sleep(500);
